<<<<<<< HEAD
<div class="editor-row">
	<div class="section">
		<div>
			<div class="tight-form">
				<ul class="tight-form-list">
					<li class="tight-form-item" style="width: 118px">
						Auto-refresh
					</li>
					<li>
						<input type="text" class="input-xlarge tight-form-input last" style="width: 450px" ng-model="ctrl.panel.refresh_intervals" array-join>
					</li>
				</ul>
				<div class="clearfix"></div>
			</div>

			<div class="tight-form last">
				<ul class="tight-form-list">
					<li class="tight-form-item" style="width: 118px">
						Now delay
					</li>
					<li class="tight-form-item">
						now-
					</li>
					<li>
						<input type="text" class="input-mini tight-form-input last"
						ng-model="ctrl.panel.nowDelay" placeholder="0m"
						valid-time-span
						bs-tooltip="'Enter 1m to ignore the last minute (because it can contain incomplete metrics)'"
						data-placement="right">
					</li>

				</ul>
				<div class="clearfix"></div>
			</div>
		</div>
=======
<div class="gf-form-group">
	<div class="gf-form">
		<span class="gf-form-label width-10">Auto-refresh</span>
		<input type="text" class="gf-form-input max-width-25" ng-model="ctrl.panel.refresh_intervals" array-join>
	</div>
	<div class="gf-form">
		<span class="gf-form-label width-10">Now delay now-</span>
		<input type="text" class="gf-form-input max-width-25"
				ng-model="ctrl.panel.nowDelay" placeholder="0m"
				valid-time-span
				bs-tooltip="'Enter 1m to ignore the last minute (because it can contain incomplete metrics)'"
				data-placement="right">
>>>>>>> a3e22091
	</div>
</div><|MERGE_RESOLUTION|>--- conflicted
+++ resolved
@@ -1,40 +1,4 @@
-<<<<<<< HEAD
 <div class="editor-row">
-	<div class="section">
-		<div>
-			<div class="tight-form">
-				<ul class="tight-form-list">
-					<li class="tight-form-item" style="width: 118px">
-						Auto-refresh
-					</li>
-					<li>
-						<input type="text" class="input-xlarge tight-form-input last" style="width: 450px" ng-model="ctrl.panel.refresh_intervals" array-join>
-					</li>
-				</ul>
-				<div class="clearfix"></div>
-			</div>
-
-			<div class="tight-form last">
-				<ul class="tight-form-list">
-					<li class="tight-form-item" style="width: 118px">
-						Now delay
-					</li>
-					<li class="tight-form-item">
-						now-
-					</li>
-					<li>
-						<input type="text" class="input-mini tight-form-input last"
-						ng-model="ctrl.panel.nowDelay" placeholder="0m"
-						valid-time-span
-						bs-tooltip="'Enter 1m to ignore the last minute (because it can contain incomplete metrics)'"
-						data-placement="right">
-					</li>
-
-				</ul>
-				<div class="clearfix"></div>
-			</div>
-		</div>
-=======
 <div class="gf-form-group">
 	<div class="gf-form">
 		<span class="gf-form-label width-10">Auto-refresh</span>
@@ -47,6 +11,5 @@
 				valid-time-span
 				bs-tooltip="'Enter 1m to ignore the last minute (because it can contain incomplete metrics)'"
 				data-placement="right">
->>>>>>> a3e22091
 	</div>
 </div>