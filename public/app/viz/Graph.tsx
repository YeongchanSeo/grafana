--- conflicted
+++ resolved
@@ -97,22 +97,10 @@
       },
     };
 
-<<<<<<< HEAD
-    const options = {
-      ...FLOT_OPTIONS,
-      ...dynamicOptions,
-    };
-
-    try {
-      $.plot(this.element, timeSeries, options);
-    } catch (err) {
-      console.log('plot error', err);
-=======
     try {
       $.plot(this.element, timeSeries, flotOptions);
     } catch (err) {
       console.log('Graph rendering error', err, flotOptions, timeSeries);
->>>>>>> b28b7910
     }
   }
 
