import { ComponentClass } from 'react';
import { Value } from 'slate';
import {
  RawTimeRange,
  TimeRange,
  DataQuery,
  DataQueryResponseData,
  DataSourceSelectItem,
  DataSourceApi,
  QueryHint,
  ExploreStartPageProps,
  SelectOptionItem,
} from '@grafana/ui';

import { Emitter, TimeSeries } from 'app/core/core';
import { LogsModel, LogsDedupStrategy, LogLevel } from 'app/core/logs_model';
import TableModel from 'app/core/table_model';

export interface CompletionItem {
  /**
   * The label of this completion item. By default
   * this is also the text that is inserted when selecting
   * this completion.
   */
  label: string;
  /**
   * The kind of this completion item. Based on the kind
   * an icon is chosen by the editor.
   */
  kind?: string;
  /**
   * A human-readable string with additional information
   * about this item, like type or symbol information.
   */
  detail?: string;
  /**
   * A human-readable string, can be Markdown, that represents a doc-comment.
   */
  documentation?: string;
  /**
   * A string that should be used when comparing this item
   * with other items. When `falsy` the `label` is used.
   */
  sortText?: string;
  /**
   * A string that should be used when filtering a set of
   * completion items. When `falsy` the `label` is used.
   */
  filterText?: string;
  /**
   * A string or snippet that should be inserted in a document when selecting
   * this completion. When `falsy` the `label` is used.
   */
  insertText?: string;
  /**
   * Delete number of characters before the caret position,
   * by default the letters from the beginning of the word.
   */
  deleteBackwards?: number;
  /**
   * Number of steps to move after the insertion, can be negative.
   */
  move?: number;
}

export interface CompletionItemGroup {
  /**
   * Label that will be displayed for all entries of this group.
   */
  label: string;
  /**
   * List of suggestions of this group.
   */
  items: CompletionItem[];
  /**
   * If true, match only by prefix (and not mid-word).
   */
  prefixMatch?: boolean;
  /**
   * If true, do not filter items in this group based on the search.
   */
  skipFilter?: boolean;
  /**
   * If true, do not sort items.
   */
  skipSort?: boolean;
}

export enum ExploreId {
  left = 'left',
  right = 'right',
}

/**
 * Global Explore state
 */
export interface ExploreState {
  /**
   * True if split view is active.
   */
  split: boolean;
  /**
   * Explore state of the left split (left is default in non-split view).
   */
  left: ExploreItemState;
  /**
   * Explore state of the right area in split view.
   */
  right: ExploreItemState;
}

export interface ExploreItemState {
  /**
   * React component to be shown when no queries have been run yet, e.g., for a query language cheat sheet.
   */
  StartPage?: ComponentClass<ExploreStartPageProps>;
  /**
   * Width used for calculating the graph interval (can't have more datapoints than pixels)
   */
  containerWidth: number;
  /**
   * Datasource instance that has been selected. Datasource-specific logic can be run on this object.
   */
  datasourceInstance: DataSourceApi | null;
  /**
   * Current data source name or null if default
   */
  requestedDatasourceName: string | null;
  /**
   * Error to be shown when datasource loading or testing failed.
   */
  datasourceError: string;
  /**
   * True if the datasource is loading. `null` if the loading has not started yet.
   */
  datasourceLoading: boolean | null;
  /**
   * True if there is no datasource to be selected.
   */
  datasourceMissing: boolean;
  /**
   * Emitter to send events to the rest of Grafana.
   */
  eventBridge?: Emitter;
  /**
   * List of datasources to be shown in the datasource selector.
   */
  exploreDatasources: DataSourceSelectItem[];
  /**
   * List of timeseries to be shown in the Explore graph result viewer.
   */
  graphResult?: any[];
  /**
   * History of recent queries. Datasource-specific and initialized via localStorage.
   */
  history: HistoryItem[];
  /**
   * Queries for this Explore, e.g., set via URL. Each query will be
   * converted to a query row.
   */
  queries: DataQuery[];
  /**
   * True if this Explore area has been initialized.
   * Used to distinguish URL state injection versus split view state injection.
   */
  initialized: boolean;
  /**
   * Log line substrings to be highlighted as you type in a query field.
   * Currently supports only the first query row.
   */
  logsHighlighterExpressions?: string[];
  /**
   * Log query result to be displayed in the logs result viewer.
   */
  logsResult?: LogsModel;
  /**
   * Query intervals for graph queries to determine how many datapoints to return.
   * Needs to be updated when `datasourceInstance` or `containerWidth` is changed.
   */
  queryIntervals: QueryIntervals;
  /**
   * List of query transaction to track query duration and query result.
   * Graph/Logs/Table results are calculated on the fly from the transaction,
   * based on the transaction's result types. Transaction also holds the row index
   * so that results can be dropped and re-computed without running queries again
   * when query rows are removed.
   */
  queryTransactions: QueryTransaction[];
  /**
   * Time range for this Explore. Managed by the time picker and used by all query runs.
   */
  range: TimeRange | RawTimeRange;
  /**
   * Scanner function that calculates a new range, triggers a query run, and returns the new range.
   */
  scanner?: RangeScanner;
  /**
   * True if scanning for more results is active.
   */
  scanning?: boolean;
  /**
   * Current scanning range to be shown to the user while scanning is active.
   */
  scanRange?: RawTimeRange;
  /**
   * True if graph result viewer is expanded. Query runs will contain graph queries.
   */
  showingGraph: boolean;
  /**
   * True if logs result viewer is expanded. Query runs will contain logs queries.
   */
  showingLogs: boolean;
  /**
   * True StartPage needs to be shown. Typically set to `false` once queries have been run.
   */
  showingStartPage?: boolean;
  /**
   * True if table result viewer is expanded. Query runs will contain table queries.
   */
  showingTable: boolean;
  /**
   * True if `datasourceInstance` supports graph queries.
   */
  supportsGraph: boolean | null;
  /**
   * True if `datasourceInstance` supports logs queries.
   */
  supportsLogs: boolean | null;
  /**
   * True if `datasourceInstance` supports table queries.
   */
  supportsTable: boolean | null;
  /**
   * Table model that combines all query table results into a single table.
   */
  tableResult?: TableModel;

  /**
   * React keys for rendering of QueryRows
   */
  queryKeys: string[];

  /**
   * Current logs deduplication strategy
   */
  dedupStrategy?: LogsDedupStrategy;

  /**
   * Currently hidden log series
   */
  hiddenLogLevels?: LogLevel[];

<<<<<<< HEAD
  /**
   * How often item should be refreshed
   */
  refreshInterval?: SelectOptionItem;
=======
  urlState: ExploreUrlState;

  update: ExploreUpdateState;
}

export interface ExploreUpdateState {
  datasource: boolean;
  queries: boolean;
  range: boolean;
  ui: boolean;
>>>>>>> 35965e0e
}

export interface ExploreUIState {
  showingTable: boolean;
  showingGraph: boolean;
  showingLogs: boolean;
  dedupStrategy?: LogsDedupStrategy;
}

export interface ExploreUrlState {
  datasource: string;
  queries: any[]; // Should be a DataQuery, but we're going to strip refIds, so typing makes less sense
  range: RawTimeRange;
  ui: ExploreUIState;
}

export interface HistoryItem<TQuery extends DataQuery = DataQuery> {
  ts: number;
  query: TQuery;
}

export abstract class LanguageProvider {
  datasource: any;
  request: (url) => Promise<any>;
  /**
   * Returns startTask that resolves with a task list when main syntax is loaded.
   * Task list consists of secondary promises that load more detailed language features.
   */
  start: () => Promise<any[]>;
  startTask?: Promise<any[]>;
}

export interface TypeaheadInput {
  text: string;
  prefix: string;
  wrapperClasses: string[];
  labelKey?: string;
  value?: Value;
}

export interface TypeaheadOutput {
  context?: string;
  refresher?: Promise<{}>;
  suggestions: CompletionItemGroup[];
}

export interface QueryIntervals {
  interval: string;
  intervalMs: number;
}

export interface QueryOptions {
  interval: string;
  format: string;
  hinting?: boolean;
  instant?: boolean;
  valueWithRefId?: boolean;
}

export interface QueryTransaction {
  id: string;
  done: boolean;
  error?: string | JSX.Element;
  hints?: QueryHint[];
  latency: number;
  options: any;
  query: DataQuery;
  result?: any; // Table model / Timeseries[] / Logs
  resultType: ResultType;
  rowIndex: number;
  scanning?: boolean;
}

export type RangeScanner = () => RawTimeRange;

export type ResultGetter = (
  result: DataQueryResponseData,
  transaction: QueryTransaction,
  allTransactions: QueryTransaction[]
) => TimeSeries;

export interface TextMatch {
  text: string;
  start: number;
  length: number;
  end: number;
}

export type ResultType = 'Graph' | 'Logs' | 'Table';<|MERGE_RESOLUTION|>--- conflicted
+++ resolved
@@ -250,12 +250,11 @@
    */
   hiddenLogLevels?: LogLevel[];
 
-<<<<<<< HEAD
   /**
    * How often item should be refreshed
    */
   refreshInterval?: SelectOptionItem;
-=======
+
   urlState: ExploreUrlState;
 
   update: ExploreUpdateState;
@@ -266,7 +265,6 @@
   queries: boolean;
   range: boolean;
   ui: boolean;
->>>>>>> 35965e0e
 }
 
 export interface ExploreUIState {
