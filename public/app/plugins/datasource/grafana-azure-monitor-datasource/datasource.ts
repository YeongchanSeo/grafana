import { cloneDeep, upperFirst } from 'lodash';
import AzureMonitorDatasource from './azure_monitor/azure_monitor_datasource';
import AppInsightsDatasource from './app_insights/app_insights_datasource';
import AzureLogAnalyticsDatasource from './azure_log_analytics/azure_log_analytics_datasource';
import ResourcePickerData from './resourcePicker/resourcePickerData';
import {
  AzureDataSourceJsonData,
  AzureMonitorQuery,
  AzureQueryType,
  DatasourceValidationResult,
  InsightsAnalyticsQuery,
} from './types';
import {
  DataFrame,
  DataQueryRequest,
  DataQueryResponse,
  DataSourceApi,
  DataSourceInstanceSettings,
  LoadingState,
  ScopedVars,
} from '@grafana/data';
import { forkJoin, Observable, of } from 'rxjs';
import { getTemplateSrv, TemplateSrv } from '@grafana/runtime';
import InsightsAnalyticsDatasource from './insights_analytics/insights_analytics_datasource';
import { migrateMetricsDimensionFilters } from './query_ctrl';
import { map } from 'rxjs/operators';
import AzureResourceGraphDatasource from './azure_resource_graph/azure_resource_graph_datasource';
import { getAzureCloud } from './credentials';

export default class Datasource extends DataSourceApi<AzureMonitorQuery, AzureDataSourceJsonData> {
  azureMonitorDatasource: AzureMonitorDatasource;
  azureLogAnalyticsDatasource: AzureLogAnalyticsDatasource;
  resourcePickerData: ResourcePickerData;
  azureResourceGraphDatasource: AzureResourceGraphDatasource;
  /** @deprecated */
  appInsightsDatasource?: AppInsightsDatasource;
  /** @deprecated */
  insightsAnalyticsDatasource?: InsightsAnalyticsDatasource;

  pseudoDatasource: {
    [key in AzureQueryType]?:
      | AzureMonitorDatasource
      | AzureLogAnalyticsDatasource
      | AzureResourceGraphDatasource
      | AppInsightsDatasource
      | InsightsAnalyticsDatasource;
  } = {};

<<<<<<< HEAD
  optionsKey: Record<AzureQueryType, string>;
=======
  declare optionsKey: Record<AzureQueryType, string>;
>>>>>>> e42a597e

  constructor(
    instanceSettings: DataSourceInstanceSettings<AzureDataSourceJsonData>,
    private readonly templateSrv: TemplateSrv = getTemplateSrv()
  ) {
    super(instanceSettings);
    this.azureMonitorDatasource = new AzureMonitorDatasource(instanceSettings);
    this.azureLogAnalyticsDatasource = new AzureLogAnalyticsDatasource(instanceSettings);
    this.azureResourceGraphDatasource = new AzureResourceGraphDatasource(instanceSettings);
    this.resourcePickerData = new ResourcePickerData(instanceSettings);

    this.pseudoDatasource = {
      [AzureQueryType.AzureMonitor]: this.azureMonitorDatasource,
      [AzureQueryType.LogAnalytics]: this.azureLogAnalyticsDatasource,
      [AzureQueryType.AzureResourceGraph]: this.azureResourceGraphDatasource,
    };

    const cloud = getAzureCloud(instanceSettings);
    if (cloud === 'azuremonitor' || cloud === 'chinaazuremonitor') {
      // AppInsights and InsightAnalytics are only supported for Public and Azure China clouds
      this.appInsightsDatasource = new AppInsightsDatasource(instanceSettings);
      this.insightsAnalyticsDatasource = new InsightsAnalyticsDatasource(instanceSettings);
      this.pseudoDatasource[AzureQueryType.ApplicationInsights] = this.appInsightsDatasource;
      this.pseudoDatasource[AzureQueryType.InsightsAnalytics] = this.insightsAnalyticsDatasource;
    }
  }

  query(options: DataQueryRequest<AzureMonitorQuery>): Observable<DataQueryResponse> {
    console.log('query options.targets', options.targets);

    const byType = new Map<AzureQueryType, DataQueryRequest<AzureMonitorQuery>>();

    for (const target of options.targets) {
      // Migrate old query structure
      migrateQuery(target);

      // Skip hidden or invalid queries or ones without properties
      if (!target.queryType || target.hide || !hasQueryForType(target)) {
        continue;
      }

      // Initialize the list of queries
      if (!byType.has(target.queryType)) {
        const queryForType = cloneDeep(options);
        queryForType.requestId = `${queryForType.requestId}-${target.refId}`;
        queryForType.targets = [];
        byType.set(target.queryType, queryForType);
      }

      const queryForType = byType.get(target.queryType);
      queryForType?.targets.push(target);
    }

    const observables: Array<Observable<DataQueryResponse>> = Array.from(byType.entries()).map(([queryType, req]) => {
      const ds = this.pseudoDatasource[queryType];
      if (!ds) {
        throw new Error('Data source not created for query type ' + queryType);
      }

      return ds.query(req);
    });

    // Single query can skip merge
    if (observables.length === 1) {
      return observables[0];
    }

    if (observables.length > 1) {
      return forkJoin(observables).pipe(
        map((results: DataQueryResponse[]) => {
          const data: DataFrame[] = [];
          for (const result of results) {
            for (const frame of result.data) {
              data.push(frame);
            }
          }

          return { state: LoadingState.Done, data };
        })
      );
    }

    return of({ state: LoadingState.Done, data: [] });
  }

  async annotationQuery(options: any) {
    return this.azureLogAnalyticsDatasource.annotationQuery(options);
  }

  async metricFindQuery(query: string, optionalOptions?: unknown) {
    if (!query) {
      return Promise.resolve([]);
    }

    const aiResult = this.appInsightsDatasource?.metricFindQueryInternal(query);
    if (aiResult) {
      return aiResult;
    }

    const amResult = this.azureMonitorDatasource.metricFindQueryInternal(query);
    if (amResult) {
      return amResult;
    }

    const alaResult = this.azureLogAnalyticsDatasource.metricFindQueryInternal(query, optionalOptions);
    if (alaResult) {
      return alaResult;
    }

    return Promise.resolve([]);
  }

  async testDatasource(): Promise<DatasourceValidationResult> {
    const promises: Array<Promise<DatasourceValidationResult>> = [];

    promises.push(this.azureMonitorDatasource.testDatasource());
    promises.push(this.azureLogAnalyticsDatasource.testDatasource());

    if (this.appInsightsDatasource?.isConfigured()) {
      promises.push(this.appInsightsDatasource.testDatasource());
    }

    return await Promise.all(promises).then((results) => {
      let status: 'success' | 'error' = 'success';
      let message = '';

      for (let i = 0; i < results.length; i++) {
        if (results[i].status !== 'success') {
          status = results[i].status;
        }
        message += `${i + 1}. ${results[i].message} `;
      }

      return {
        status: status,
        message: message,
        title: upperFirst(status),
      };
    });
  }

  /* Azure Monitor REST API methods */
  getResourceGroups(subscriptionId: string) {
    return this.azureMonitorDatasource.getResourceGroups(this.replaceTemplateVariable(subscriptionId));
  }

  getMetricDefinitions(subscriptionId: string, resourceGroup: string) {
    return this.azureMonitorDatasource.getMetricDefinitions(
      this.replaceTemplateVariable(subscriptionId),
      this.replaceTemplateVariable(resourceGroup)
    );
  }

  getResourceNames(subscriptionId: string, resourceGroup: string, metricDefinition: string) {
    return this.azureMonitorDatasource.getResourceNames(
      this.replaceTemplateVariable(subscriptionId),
      this.replaceTemplateVariable(resourceGroup),
      this.replaceTemplateVariable(metricDefinition)
    );
  }

  getMetricNames(
    subscriptionId: string,
    resourceGroup: string,
    metricDefinition: string,
    resourceName: string,
    metricNamespace: string
  ) {
    return this.azureMonitorDatasource.getMetricNames(
      this.replaceTemplateVariable(subscriptionId),
      this.replaceTemplateVariable(resourceGroup),
      this.replaceTemplateVariable(metricDefinition),
      this.replaceTemplateVariable(resourceName),
      this.replaceTemplateVariable(metricNamespace)
    );
  }

  getMetricNamespaces(subscriptionId: string, resourceGroup: string, metricDefinition: string, resourceName: string) {
    return this.azureMonitorDatasource.getMetricNamespaces(
      this.replaceTemplateVariable(subscriptionId),
      this.replaceTemplateVariable(resourceGroup),
      this.replaceTemplateVariable(metricDefinition),
      this.replaceTemplateVariable(resourceName)
    );
  }

  getMetricMetadata(
    subscriptionId: string,
    resourceGroup: string,
    metricDefinition: string,
    resourceName: string,
    metricNamespace: string,
    metricName: string
  ) {
    return this.azureMonitorDatasource.getMetricMetadata(
      this.replaceTemplateVariable(subscriptionId),
      this.replaceTemplateVariable(resourceGroup),
      this.replaceTemplateVariable(metricDefinition),
      this.replaceTemplateVariable(resourceName),
      this.replaceTemplateVariable(metricNamespace),
      this.replaceTemplateVariable(metricName)
    );
  }

  /* Application Insights API method */
  getAppInsightsMetricNames() {
    return this.appInsightsDatasource?.getMetricNames();
  }

  getAppInsightsMetricMetadata(metricName: string) {
    return this.appInsightsDatasource?.getMetricMetadata(metricName);
  }

  getAppInsightsColumns(refId: string | number) {
    return this.appInsightsDatasource?.logAnalyticsColumns[refId];
  }

  /*Azure Log Analytics */
  getAzureLogAnalyticsWorkspaces(subscriptionId: string) {
    return this.azureLogAnalyticsDatasource.getWorkspaces(subscriptionId);
  }

  getSubscriptions() {
    return this.azureMonitorDatasource.getSubscriptions();
  }

  interpolateVariablesInQueries(queries: AzureMonitorQuery[], scopedVars: ScopedVars): AzureMonitorQuery[] {
    const mapped = queries.map((query) => {
      if (!query.queryType) {
        return query;
      }

      const ds = this.pseudoDatasource[query.queryType];
      return ds?.applyTemplateVariables(query, scopedVars) ?? query;
    });

    return mapped;
  }

  replaceTemplateVariable(variable: string) {
    return this.templateSrv.replace(variable);
  }

  getVariables() {
    return this.templateSrv.getVariables().map((v) => `$${v.name}`);
  }
}

function migrateQuery(target: AzureMonitorQuery) {
  if (target.queryType === AzureQueryType.ApplicationInsights) {
    if ((target.appInsights as any).rawQuery) {
      target.queryType = AzureQueryType.InsightsAnalytics;
      target.insightsAnalytics = (target.appInsights as unknown) as InsightsAnalyticsQuery;
      delete target.appInsights;
    }
  }
  if (!target.queryType) {
    target.queryType = AzureQueryType.AzureMonitor;
  }

  if (target.queryType === AzureQueryType.AzureMonitor && target.azureMonitor) {
    migrateMetricsDimensionFilters(target.azureMonitor);
  }
}

function hasQueryForType(query: AzureMonitorQuery): boolean {
  switch (query.queryType) {
    case AzureQueryType.AzureMonitor:
      return !!query.azureMonitor;

    case AzureQueryType.LogAnalytics:
      return !!query.azureLogAnalytics;

    case AzureQueryType.AzureResourceGraph:
      return !!query.azureResourceGraph;

    case AzureQueryType.ApplicationInsights:
      return !!query.appInsights;

    case AzureQueryType.InsightsAnalytics:
      return !!query.insightsAnalytics;

    default:
      return false;
  }
}<|MERGE_RESOLUTION|>--- conflicted
+++ resolved
@@ -46,11 +46,7 @@
       | InsightsAnalyticsDatasource;
   } = {};
 
-<<<<<<< HEAD
-  optionsKey: Record<AzureQueryType, string>;
-=======
   declare optionsKey: Record<AzureQueryType, string>;
->>>>>>> e42a597e
 
   constructor(
     instanceSettings: DataSourceInstanceSettings<AzureDataSourceJsonData>,
