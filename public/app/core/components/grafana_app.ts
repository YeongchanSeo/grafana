--- conflicted
+++ resolved
@@ -9,12 +9,8 @@
 import colors from 'app/core/utils/colors';
 import { BackendSrv, setBackendSrv } from 'app/core/services/backend_srv';
 import { DatasourceSrv } from 'app/features/plugins/datasource_srv';
-<<<<<<< HEAD
 import { AngularLoader, setAngularLoader } from 'app/core/services/angular_loader';
-import { configureStore } from 'app/stores/configureStore';
-=======
 import { configureStore } from 'app/store/configureStore';
->>>>>>> ccf3cb5c
 
 export class GrafanaCtrl {
   /** @ngInject */
@@ -32,14 +28,8 @@
   ) {
     // make angular loader service available to react components
     setAngularLoader(angularLoader);
-    // sets singleston instances for angular services so react components can access them
+    setBackendSrv(backendSrv);
     configureStore();
-    setBackendSrv(backendSrv);
-<<<<<<< HEAD
-    // create store with env services
-    createStore({ backendSrv, datasourceSrv });
-=======
->>>>>>> ccf3cb5c
 
     $scope.init = () => {
       $scope.contextSrv = contextSrv;
