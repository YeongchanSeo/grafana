--- conflicted
+++ resolved
@@ -35,81 +35,6 @@
 	Items []*PluginDashboard
 }
 
-<<<<<<< HEAD
-func (s *Service) updateAppDashboards() {
-	s.logger.Debug("Looking for app dashboard updates")
-
-	pluginSettings, err := s.pluginSettingsService.GetPluginSettings(context.Background(), &pluginsettings.GetArgs{OrgID: 0})
-	if err != nil {
-		s.logger.Error("Failed to get all plugin settings", "error", err)
-		return
-	}
-
-	for _, pluginSetting := range pluginSettings {
-		// ignore disabled plugins
-		if !pluginSetting.Enabled {
-			continue
-		}
-
-		if pluginDef, exists := s.pluginStore.Plugin(context.Background(), pluginSetting.PluginID); exists {
-			if pluginDef.Info.Version != pluginSetting.PluginVersion {
-				s.syncPluginDashboards(context.Background(), pluginDef, pluginSetting.OrgID)
-			}
-		}
-	}
-}
-
-func (s *Service) syncPluginDashboards(ctx context.Context, plugin plugins.PluginDTO, orgID int64) {
-	s.logger.Info("Syncing plugin dashboards to DB", "pluginId", plugin.ID)
-
-	// Get plugin dashboards
-	dashboards, err := s.pluginDashboardManager.GetPluginDashboards(ctx, orgID, plugin.ID)
-	if err != nil {
-		s.logger.Error("Failed to load app dashboards", "error", err)
-		return
-	}
-
-	// Update dashboards with updated revisions
-	for _, dash := range dashboards {
-		// remove removed ones
-		if dash.Removed {
-			s.logger.Info("Deleting plugin dashboard", "pluginId", plugin.ID, "dashboard", dash.Slug)
-
-			deleteCmd := models.DeleteDashboardCommand{OrgId: orgID, Id: dash.DashboardId}
-			if err := s.bus.Dispatch(ctx, &deleteCmd); err != nil {
-				s.logger.Error("Failed to auto update app dashboard", "pluginId", plugin.ID, "error", err)
-				return
-			}
-
-			continue
-		}
-
-		// update updated ones
-		if dash.ImportedRevision != dash.Revision {
-			if err := s.autoUpdateAppDashboard(ctx, dash, orgID); err != nil {
-				s.logger.Error("Failed to auto update app dashboard", "pluginId", plugin.ID, "error", err)
-				return
-			}
-		}
-	}
-
-	// update version in plugin_setting table to mark that we have processed the update
-	ps, err := s.pluginSettingsService.GetPluginSettingByPluginID(ctx, &pluginsettings.GetByPluginIDArgs{
-		PluginID: plugin.ID,
-		OrgID:    orgID})
-	if err != nil {
-		s.logger.Error("Failed to read plugin setting by ID", "error", err)
-		return
-	}
-
-	if err := s.pluginSettingsService.UpdatePluginSettingPluginVersion(ctx, &pluginsettings.UpdatePluginVersionArgs{
-		OrgID:         ps.OrgID,
-		PluginID:      ps.PluginID,
-		PluginVersion: plugin.Info.Version,
-	}); err != nil {
-		s.logger.Error("Failed to update plugin setting version", "error", err)
-	}
-=======
 // LoadPluginDashboardRequest request object for loading a plugin dashboard.
 type LoadPluginDashboardRequest struct {
 	PluginID  string
@@ -119,7 +44,6 @@
 // LoadPluginDashboardResponse response object for loading a plugin dashboard.
 type LoadPluginDashboardResponse struct {
 	Dashboard *models.Dashboard
->>>>>>> cb0b089d
 }
 
 // Service interface for listing plugin dashboards.
