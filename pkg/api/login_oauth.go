package api

import (
	"context"
	"crypto/rand"
	"crypto/sha256"
	"encoding/base64"
	"encoding/hex"
	"errors"
	"fmt"
	"net/http"
	"net/url"

	"golang.org/x/oauth2"

	"github.com/grafana/grafana/pkg/api/response"
	"github.com/grafana/grafana/pkg/infra/log"
	"github.com/grafana/grafana/pkg/infra/metrics"
	"github.com/grafana/grafana/pkg/login"
	"github.com/grafana/grafana/pkg/login/social"
	"github.com/grafana/grafana/pkg/middleware/cookies"
	"github.com/grafana/grafana/pkg/models"
	"github.com/grafana/grafana/pkg/setting"
	"github.com/grafana/grafana/pkg/web"
)

var (
	oauthLogger = log.New("oauth")
)

const (
	OauthStateCookieName = "oauth_state"
	OauthPKCECookieName  = "oauth_code_verifier"
)

func GenStateString() (string, error) {
	rnd := make([]byte, 32)
	if _, err := rand.Read(rnd); err != nil {
		oauthLogger.Error("failed to generate state string", "err", err)
		return "", err
	}
	return base64.URLEncoding.EncodeToString(rnd), nil
}

// genPKCECode returns a random URL-friendly string and it's base64 URL encoded SHA256 digest.
func genPKCECode() (string, string, error) {
	// IETF RFC 7636 specifies that the code verifier should be 43-128
	// characters from a set of unreserved URI characters which is
	// almost the same as the set of characters in base64url.
	// https://datatracker.ietf.org/doc/html/rfc7636#section-4.1
	//
	// It doesn't hurt to generate a few more bytes here, we generate
	// 96 bytes which we then encode using base64url to make sure
	// they're within the set of unreserved characters.
	//
	// 96 is chosen because 96*8/6 = 128, which means that we'll have
	// 128 characters after it has been base64 encoded.
	raw := make([]byte, 96)
	_, err := rand.Read(raw)
	if err != nil {
		return "", "", err
	}
	ascii := make([]byte, 128)
	base64.RawURLEncoding.Encode(ascii, raw)

	shasum := sha256.Sum256(ascii)
	pkce := base64.RawURLEncoding.EncodeToString(shasum[:])
	return string(ascii), pkce, nil
}

func (hs *HTTPServer) OAuthLogin(ctx *models.ReqContext) response.Response {
	loginInfo := models.LoginInfo{
		AuthModule: "oauth",
	}
	name := web.Params(ctx.Req)[":name"]
	loginInfo.AuthModule = name
	provider := hs.SocialService.GetOAuthInfoProvider(name)
	if provider == nil {
		hs.handleOAuthLoginError(ctx, loginInfo, LoginError{
			HttpStatus:    http.StatusNotFound,
			PublicMessage: "OAuth not enabled",
		})
		return nil
	}

	connect, err := hs.SocialService.GetConnector(name)
	if err != nil {
		hs.handleOAuthLoginError(ctx, loginInfo, LoginError{
			HttpStatus:    http.StatusNotFound,
			PublicMessage: fmt.Sprintf("No OAuth with name %s configured", name),
		})
		return nil
	}

	errorParam := ctx.Query("error")
	if errorParam != "" {
		errorDesc := ctx.Query("error_description")
		oauthLogger.Error("failed to login ", "error", errorParam, "errorDesc", errorDesc)
		hs.handleOAuthLoginErrorWithRedirect(ctx, loginInfo, login.ErrProviderDeniedRequest, "error", errorParam, "errorDesc", errorDesc)
		return nil
	}

	code := ctx.Query("code")
	if code == "" {
		opts := []oauth2.AuthCodeOption{oauth2.AccessTypeOnline}

		if provider.UsePKCE {
			ascii, pkce, err := genPKCECode()
			if err != nil {
				ctx.Logger.Error("Generating PKCE failed", "error", err)
				hs.handleOAuthLoginError(ctx, loginInfo, LoginError{
					HttpStatus:    http.StatusInternalServerError,
					PublicMessage: "An internal error occurred",
				})
			}

			cookies.WriteCookie(ctx.Resp, OauthPKCECookieName, ascii, hs.Cfg.OAuthCookieMaxAge, hs.CookieOptionsFromCfg)

			opts = append(opts,
				oauth2.SetAuthURLParam("code_challenge", pkce),
				oauth2.SetAuthURLParam("code_challenge_method", "S256"),
			)
		}

		state, err := GenStateString()
		if err != nil {
			ctx.Logger.Error("Generating state string failed", "err", err)
			hs.handleOAuthLoginError(ctx, loginInfo, LoginError{
				HttpStatus:    http.StatusInternalServerError,
				PublicMessage: "An internal error occurred",
			})
			return nil
		}

		hashedState := hs.hashStatecode(state, provider.ClientSecret)
		cookies.WriteCookie(ctx.Resp, OauthStateCookieName, hashedState, hs.Cfg.OAuthCookieMaxAge, hs.CookieOptionsFromCfg)
		if provider.HostedDomain != "" {
			opts = append(opts, oauth2.SetAuthURLParam("hd", provider.HostedDomain))
		}

		ctx.Redirect(connect.AuthCodeURL(state, opts...))
		return nil
	}

	cookieState := ctx.GetCookie(OauthStateCookieName)

	// delete cookie
	cookies.DeleteCookie(ctx.Resp, OauthStateCookieName, hs.CookieOptionsFromCfg)

	if cookieState == "" {
		hs.handleOAuthLoginError(ctx, loginInfo, LoginError{
			HttpStatus:    http.StatusInternalServerError,
			PublicMessage: "login.OAuthLogin(missing saved state)",
		})
		return nil
	}

	queryState := hs.hashStatecode(ctx.Query("state"), provider.ClientSecret)
	oauthLogger.Info("state check", "queryState", queryState, "cookieState", cookieState)
	if cookieState != queryState {
		hs.handleOAuthLoginError(ctx, loginInfo, LoginError{
			HttpStatus:    http.StatusInternalServerError,
			PublicMessage: "login.OAuthLogin(state mismatch)",
		})
		return nil
	}

	oauthClient, err := hs.SocialService.GetOAuthHttpClient(name)
	if err != nil {
		ctx.Logger.Error("Failed to create OAuth http client", "error", err)
		hs.handleOAuthLoginError(ctx, loginInfo, LoginError{
			HttpStatus:    http.StatusInternalServerError,
			PublicMessage: "login.OAuthLogin(" + err.Error() + ")",
		})
		return nil
	}

	oauthCtx := context.WithValue(context.Background(), oauth2.HTTPClient, oauthClient)
	opts := []oauth2.AuthCodeOption{}

	codeVerifier := ctx.GetCookie(OauthPKCECookieName)
	cookies.DeleteCookie(ctx.Resp, OauthPKCECookieName, hs.CookieOptionsFromCfg)
	if codeVerifier != "" {
		opts = append(opts,
			oauth2.SetAuthURLParam("code_verifier", codeVerifier),
		)
	}

	// get token from provider
	token, err := connect.Exchange(oauthCtx, code, opts...)
	if err != nil {
		hs.handleOAuthLoginError(ctx, loginInfo, LoginError{
			HttpStatus:    http.StatusInternalServerError,
			PublicMessage: "login.OAuthLogin(NewTransportWithCode)",
			Err:           err,
		})
		return nil
	}
	// token.TokenType was defaulting to "bearer", which is out of spec, so we explicitly set to "Bearer"
	token.TokenType = "Bearer"

	oauthLogger.Debug("OAuthLogin Got token", "token", token)

	// set up oauth2 client
	client := connect.Client(oauthCtx, token)

	// get user info
	userInfo, err := connect.UserInfo(client, token)
	if err != nil {
		var sErr *social.Error
		if errors.As(err, &sErr) {
			hs.handleOAuthLoginErrorWithRedirect(ctx, loginInfo, sErr)
		} else {
			hs.handleOAuthLoginError(ctx, loginInfo, LoginError{
				HttpStatus:    http.StatusInternalServerError,
				PublicMessage: fmt.Sprintf("login.OAuthLogin(get info from %s)", name),
				Err:           err,
			})
		}
		return nil
	}

	oauthLogger.Debug("OAuthLogin got user info", "userInfo", userInfo)

	// validate that we got at least an email address
	if userInfo.Email == "" {
		hs.handleOAuthLoginErrorWithRedirect(ctx, loginInfo, login.ErrNoEmail)
		return nil
	}

	// validate that the email is allowed to login to grafana
	if !connect.IsEmailAllowed(userInfo.Email) {
		hs.handleOAuthLoginErrorWithRedirect(ctx, loginInfo, login.ErrEmailNotAllowed)
		return nil
	}

	loginInfo.ExternalUser = *hs.buildExternalUserInfo(token, userInfo, name)
	loginInfo.User, err = hs.SyncUser(ctx, &loginInfo.ExternalUser, connect)
	if err != nil {
		hs.handleOAuthLoginErrorWithRedirect(ctx, loginInfo, err)
		return nil
	}

	// login
	if err := hs.loginUserWithUser(loginInfo.User, ctx); err != nil {
		hs.handleOAuthLoginErrorWithRedirect(ctx, loginInfo, err)
		return nil
	}

	loginInfo.HTTPStatus = http.StatusOK
	hs.HooksService.RunLoginHook(&loginInfo, ctx)
	metrics.MApiLoginOAuth.Inc()

	if redirectTo, err := url.QueryUnescape(ctx.GetCookie("redirect_to")); err == nil && len(redirectTo) > 0 {
		if err := hs.ValidateRedirectTo(redirectTo); err == nil {
			cookies.DeleteCookie(ctx.Resp, "redirect_to", hs.CookieOptionsFromCfg)
			ctx.Redirect(redirectTo)
			return nil
		}
		ctx.Logger.Debug("Ignored invalid redirect_to cookie value", "redirect_to", redirectTo)
	}

	ctx.Redirect(setting.AppSubUrl + "/")
	return nil
}

// buildExternalUserInfo returns a ExternalUserInfo struct from OAuth user profile
func (hs *HTTPServer) buildExternalUserInfo(token *oauth2.Token, userInfo *social.BasicUserInfo, name string) *models.ExternalUserInfo {
	oauthLogger.Debug("Building external user info from OAuth user info")

	extUser := &models.ExternalUserInfo{
<<<<<<< HEAD
		AuthModule:     fmt.Sprintf("oauth_%s", name),
		OAuthToken:     token,
		AuthId:         userInfo.Id,
		Name:           userInfo.Name,
		Login:          userInfo.Login,
		Email:          userInfo.Email,
		OrgRoles:       userInfo.OrgMemberships,
		Groups:         userInfo.Groups,
		IsGrafanaAdmin: userInfo.IsGrafanaAdmin,
=======
		AuthModule: fmt.Sprintf("oauth_%s", name),
		OAuthToken: token,
		AuthId:     userInfo.Id,
		Name:       userInfo.Name,
		Login:      userInfo.Login,
		Email:      userInfo.Email,
		OrgRoles:   map[int64]models.RoleType{},
		Groups:     userInfo.Groups,
	}

	if userInfo.Role != "" && !hs.Cfg.OAuthSkipOrgRoleUpdateSync {
		rt := models.RoleType(userInfo.Role)
		if rt.IsValid() {
			// The user will be assigned a role in either the auto-assigned organization or in the default one
			var orgID int64
			if hs.Cfg.AutoAssignOrg && hs.Cfg.AutoAssignOrgId > 0 {
				orgID = int64(hs.Cfg.AutoAssignOrgId)
				plog.Debug("The user has a role assignment and organization membership is auto-assigned",
					"role", userInfo.Role, "orgId", orgID)
			} else {
				orgID = int64(1)
				plog.Debug("The user has a role assignment and organization membership is not auto-assigned",
					"role", userInfo.Role, "orgId", orgID)
			}
			extUser.OrgRoles[orgID] = rt
		}
>>>>>>> 3cfbbbdb
	}

	return extUser
}

// SyncUser syncs a Grafana user profile with the corresponding OAuth profile.
func (hs *HTTPServer) SyncUser(
	ctx *models.ReqContext,
	extUser *models.ExternalUserInfo,
	connect social.SocialConnector,
) (*models.User, error) {
	oauthLogger.Debug("Syncing Grafana user with corresponding OAuth profile")
	// add/update user in Grafana
	cmd := &models.UpsertUserCommand{
		ReqContext:    ctx,
		ExternalUser:  extUser,
		SignupAllowed: connect.IsSignupAllowed(),
	}

	if err := hs.Login.UpsertUser(ctx.Req.Context(), cmd); err != nil {
		return nil, err
	}

	// Do not expose disabled status,
	// just show incorrect user credentials error (see #17947)
	if cmd.Result.IsDisabled {
		oauthLogger.Warn("User is disabled", "user", cmd.Result.Login)
		return nil, login.ErrInvalidCredentials
	}

	return cmd.Result, nil
}

func (hs *HTTPServer) hashStatecode(code, seed string) string {
	hashBytes := sha256.Sum256([]byte(code + hs.Cfg.SecretKey + seed))
	return hex.EncodeToString(hashBytes[:])
}

type LoginError struct {
	HttpStatus    int
	PublicMessage string
	Err           error
}

func (hs *HTTPServer) handleOAuthLoginError(ctx *models.ReqContext, info models.LoginInfo, err LoginError) {
	ctx.Handle(hs.Cfg, err.HttpStatus, err.PublicMessage, err.Err)

	info.Error = err.Err
	if info.Error == nil {
		info.Error = errors.New(err.PublicMessage)
	}
	info.HTTPStatus = err.HttpStatus

	hs.HooksService.RunLoginHook(&info, ctx)
}

func (hs *HTTPServer) handleOAuthLoginErrorWithRedirect(ctx *models.ReqContext, info models.LoginInfo, err error, v ...interface{}) {
	hs.redirectWithError(ctx, err, v...)

	info.Error = err
	hs.HooksService.RunLoginHook(&info, ctx)
}<|MERGE_RESOLUTION|>--- conflicted
+++ resolved
@@ -269,7 +269,6 @@
 	oauthLogger.Debug("Building external user info from OAuth user info")
 
 	extUser := &models.ExternalUserInfo{
-<<<<<<< HEAD
 		AuthModule:     fmt.Sprintf("oauth_%s", name),
 		OAuthToken:     token,
 		AuthId:         userInfo.Id,
@@ -279,34 +278,6 @@
 		OrgRoles:       userInfo.OrgMemberships,
 		Groups:         userInfo.Groups,
 		IsGrafanaAdmin: userInfo.IsGrafanaAdmin,
-=======
-		AuthModule: fmt.Sprintf("oauth_%s", name),
-		OAuthToken: token,
-		AuthId:     userInfo.Id,
-		Name:       userInfo.Name,
-		Login:      userInfo.Login,
-		Email:      userInfo.Email,
-		OrgRoles:   map[int64]models.RoleType{},
-		Groups:     userInfo.Groups,
-	}
-
-	if userInfo.Role != "" && !hs.Cfg.OAuthSkipOrgRoleUpdateSync {
-		rt := models.RoleType(userInfo.Role)
-		if rt.IsValid() {
-			// The user will be assigned a role in either the auto-assigned organization or in the default one
-			var orgID int64
-			if hs.Cfg.AutoAssignOrg && hs.Cfg.AutoAssignOrgId > 0 {
-				orgID = int64(hs.Cfg.AutoAssignOrgId)
-				plog.Debug("The user has a role assignment and organization membership is auto-assigned",
-					"role", userInfo.Role, "orgId", orgID)
-			} else {
-				orgID = int64(1)
-				plog.Debug("The user has a role assignment and organization membership is not auto-assigned",
-					"role", userInfo.Role, "orgId", orgID)
-			}
-			extUser.OrgRoles[orgID] = rt
-		}
->>>>>>> 3cfbbbdb
 	}
 
 	return extUser
