import { ComponentClass, ComponentType } from 'react';
import { LoadingState, SeriesData } from './data';
import { TimeRange } from './time';
<<<<<<< HEAD
import { ScopedVars, DataRequestInfo, DataQueryError, LegacyResponseData } from './datasource';
import { OptionsUIModel, OptionsDataSchema } from './panelOptions';
=======
import { ScopedVars, DataQueryRequest, DataQueryError, LegacyResponseData } from './datasource';
import { PluginMeta, GrafanaPlugin } from './plugin';
>>>>>>> 40b771c0

export type InterpolateFunction = (value: string, scopedVars?: ScopedVars, format?: string | Function) => string;

export interface PanelPluginMeta extends PluginMeta {
  hideFromList?: boolean;
  sort: number;

  // if length>0 the query tab will show up
  // Before 6.2 this could be table and/or series, but 6.2+ supports both transparently
  // so it will be deprecated soon
  dataFormats?: PanelDataFormat[];
}

export enum PanelDataFormat {
  Table = 'table',
  TimeSeries = 'time_series',
}

export interface PanelData {
  state: LoadingState;
  series: SeriesData[];
  request?: DataQueryRequest;
  error?: DataQueryError;

  // Data format expected by Angular panels
  legacy?: LegacyResponseData[];
}

export interface PanelProps<T = any> {
  data: PanelData;
  // TODO: annotation?: PanelData;

  timeRange: TimeRange;
  options: T;
  onOptionsChange: (options: T) => void;
  renderCounter: number;
  width: number;
  height: number;
  replaceVariables: InterpolateFunction;
}

export interface PanelEditorProps<T = any> {
  options: T;
  onOptionsChange: (options: T) => void;
}

export interface PanelModel<TOptions = any> {
  id: number;
  options: TOptions;
  pluginVersion?: string;
}

/**
 * Called when a panel is first loaded with current panel model
 */
export type PanelMigrationHandler<TOptions = any> = (panel: PanelModel<TOptions>) => Partial<TOptions>;

/**
 * Called before a panel is initalized
 */
export type PanelTypeChangedHandler<TOptions = any> = (
  options: Partial<TOptions>,
  prevPluginId: string,
  prevOptions: any
) => Partial<TOptions>;

<<<<<<< HEAD
export class ReactPanelPlugin<TOptions = any> {
  panel: ComponentClass<PanelProps<TOptions>>;
  editor?: ComponentClass<PanelEditorProps<TOptions>> | OptionsUIModel<TOptions>;
  optionsSchema?: OptionsDataSchema<TOptions>;
=======
export class PanelPlugin<TOptions = any> extends GrafanaPlugin<PanelPluginMeta> {
  panel: ComponentType<PanelProps<TOptions>>;
  editor?: ComponentClass<PanelEditorProps<TOptions>>;
>>>>>>> 40b771c0
  defaults?: TOptions;
  onPanelMigration?: PanelMigrationHandler<TOptions>;
  onPanelTypeChanged?: PanelTypeChangedHandler<TOptions>;

  /**
   * Legacy angular ctrl.  If this exists it will be used instead of the panel
   */
  angularPanelCtrl?: any;

  constructor(panel: ComponentType<PanelProps<TOptions>>) {
    super();
    this.panel = panel;
  }

  setEditor(editor: ComponentClass<PanelEditorProps<TOptions>> | OptionsUIModel<TOptions>) {
    this.editor = editor;
    return this;
  }
  setOptionsSchema(schema: OptionsDataSchema<TOptions>) {
    this.optionsSchema = schema;
    return this;
  }

  setDefaults(defaults: TOptions) {
    this.defaults = defaults;
    return this;
  }

  /**
   * This function is called before the panel first loads if
   * the current version is different than the version that was saved.
   *
   * This is a good place to support any changes to the options model
   */
  setMigrationHandler(handler: PanelMigrationHandler) {
    this.onPanelMigration = handler;
    return this;
  }

  /**
   * This function is called when the visualization was changed.  This
   * passes in the options that were used in the previous visualization
   */
  setPanelChangeHandler(handler: PanelTypeChangedHandler) {
    this.onPanelTypeChanged = handler;
    return this;
  }
}

export interface PanelSize {
  width: number;
  height: number;
}

export interface PanelMenuItem {
  type?: 'submenu' | 'divider';
  text?: string;
  iconClassName?: string;
  onClick?: () => void;
  shortcut?: string;
  subMenu?: PanelMenuItem[];
}

export enum MappingType {
  ValueToText = 1,
  RangeToText = 2,
}

interface BaseMap {
  id: number;
  operator: string;
  text: string;
  type: MappingType;
}

export type ValueMapping = ValueMap | RangeMap;

export interface ValueMap extends BaseMap {
  value: string;
}

export interface RangeMap extends BaseMap {
  from: string;
  to: string;
}

export enum VizOrientation {
  Auto = 'auto',
  Vertical = 'vertical',
  Horizontal = 'horizontal',
}<|MERGE_RESOLUTION|>--- conflicted
+++ resolved
@@ -1,13 +1,9 @@
 import { ComponentClass, ComponentType } from 'react';
 import { LoadingState, SeriesData } from './data';
 import { TimeRange } from './time';
-<<<<<<< HEAD
-import { ScopedVars, DataRequestInfo, DataQueryError, LegacyResponseData } from './datasource';
 import { OptionsUIModel, OptionsDataSchema } from './panelOptions';
-=======
 import { ScopedVars, DataQueryRequest, DataQueryError, LegacyResponseData } from './datasource';
 import { PluginMeta, GrafanaPlugin } from './plugin';
->>>>>>> 40b771c0
 
 export type InterpolateFunction = (value: string, scopedVars?: ScopedVars, format?: string | Function) => string;
 
@@ -74,16 +70,10 @@
   prevOptions: any
 ) => Partial<TOptions>;
 
-<<<<<<< HEAD
-export class ReactPanelPlugin<TOptions = any> {
-  panel: ComponentClass<PanelProps<TOptions>>;
-  editor?: ComponentClass<PanelEditorProps<TOptions>> | OptionsUIModel<TOptions>;
-  optionsSchema?: OptionsDataSchema<TOptions>;
-=======
 export class PanelPlugin<TOptions = any> extends GrafanaPlugin<PanelPluginMeta> {
   panel: ComponentType<PanelProps<TOptions>>;
-  editor?: ComponentClass<PanelEditorProps<TOptions>>;
->>>>>>> 40b771c0
+  editor?: ComponentType<PanelEditorProps<TOptions>> | OptionsUIModel<TOptions>;
+  optionsSchema?: OptionsDataSchema<TOptions>;
   defaults?: TOptions;
   onPanelMigration?: PanelMigrationHandler<TOptions>;
   onPanelTypeChanged?: PanelTypeChangedHandler<TOptions>;
